--- conflicted
+++ resolved
@@ -43,6 +43,7 @@
                      'kmeans_iteration_history']
                  
         self.cfg = westpa.rc.config.get(['west', 'ddmd'], {})
+        self.cfg.update({'train_path': None, 'machine_learning_method': None})
         self.cfg.update({'train_path': None, 'machine_learning_method': None})
         for key in self.cfg:
             if key in int_class:
@@ -569,11 +570,6 @@
         os.makedirs(self.datasets_path, exist_ok=True)
         self.synd_model = self.load_synd_model()
         self.rng = np.random.default_rng()
-<<<<<<< HEAD
-=======
-        #self.ml_mode = "static"
-        #self.static_chk_path = "checkpoint-epoch-25.pt"
->>>>>>> 96f09f2f
 
     def get_data_for_objective(self, z: np.ndarray, pcoords: np.ndarray):
         if self.niter == 1:
